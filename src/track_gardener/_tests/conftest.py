--- conflicted
+++ resolved
@@ -45,14 +45,11 @@
 def viewer(make_napari_viewer):
 
     viewer = make_napari_viewer()
-<<<<<<< HEAD
     viewer.add_labels(data=np.zeros([6000, 6000], dtype=int))
-=======
     im = da.zeros([250, 10000, 10000], dtype=int)
     labels = np.zeros([100, 100], dtype=int)
     viewer.add_image(im, name="image")
     viewer.add_labels(labels, name="Labels")
->>>>>>> 0c0d6365
 
     yield viewer
 
